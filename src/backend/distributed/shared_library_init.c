/*-------------------------------------------------------------------------
 *
 * shared_library_init.c
 *	  Initialize Citus extension
 *
 * Copyright (c) 2012-2015, Citus Data, Inc.
 *-------------------------------------------------------------------------
 */

#include "postgres.h"

#include <limits.h>
#include <sys/stat.h>
#include <sys/types.h>

#include "fmgr.h"
#include "miscadmin.h"

#include "commands/explain.h"
#include "executor/executor.h"
#include "distributed/master_protocol.h"
#include "distributed/modify_planner.h"
#include "distributed/multi_executor.h"
#include "distributed/multi_explain.h"
#include "distributed/multi_join_order.h"
#include "distributed/multi_logical_optimizer.h"
#include "distributed/multi_planner.h"
#include  "distributed/multi_router_executor.h"
#include "distributed/multi_server_executor.h"
#include "distributed/multi_utility.h"
#include "distributed/task_tracker.h"
#include "distributed/worker_manager.h"
#include "distributed/worker_protocol.h"
#include "postmaster/postmaster.h"
#include "optimizer/planner.h"
#include "utils/guc.h"
#include "utils/guc_tables.h"

/* marks shared object as one loadable by the postgres version compiled against */
PG_MODULE_MAGIC;

void _PG_init(void);

static void CreateRequiredDirectories(void);
static void RegisterCitusConfigVariables(void);
static void NormalizeWorkerListPath(void);


/* GUC enum definitions */
static const struct config_enum_entry task_assignment_policy_options[] = {
	{ "greedy", TASK_ASSIGNMENT_GREEDY, false },
	{ "first-replica", TASK_ASSIGNMENT_FIRST_REPLICA, false },
	{ "round-robin", TASK_ASSIGNMENT_ROUND_ROBIN, false },
	{ NULL, 0, false }
};

static const struct config_enum_entry task_executor_type_options[] = {
	{ "real-time", MULTI_EXECUTOR_REAL_TIME, false },
	{ "task-tracker", MULTI_EXECUTOR_TASK_TRACKER, false },
	{ "router", MULTI_EXECUTOR_ROUTER, false },
	{ NULL, 0, false }
};

static const struct config_enum_entry shard_placement_policy_options[] = {
	{ "local-node-first", SHARD_PLACEMENT_LOCAL_NODE_FIRST, false },
	{ "round-robin", SHARD_PLACEMENT_ROUND_ROBIN, false },
	{ NULL, 0, false }
};


/* shared library initialization function */
void
_PG_init(void)
{
	if (!process_shared_preload_libraries_in_progress)
	{
		ereport(ERROR, (errmsg("Citus can only be loaded via shared_preload_libraries"),
						errhint("Add citus to shared_preload_libraries.")));
	}

	/*
	 * Perform checks before registering any hooks, to avoid erroring out in a
	 * partial state.
	 *
	 * In many cases (e.g. planner and utility hook, to run inside
	 * pg_stat_statements et. al.) we have to be loaded before other hooks
	 * (thus as the innermost/last running hook) to be able to do our
	 * duties. For simplicity insist that all hooks are previously unused.
	 */
	if (planner_hook != NULL ||
		ExplainOneQuery_hook != NULL ||
		ExecutorStart_hook != NULL ||
		ExecutorRun_hook != NULL ||
		ExecutorFinish_hook != NULL ||
		ExecutorEnd_hook != NULL ||
		ProcessUtility_hook != NULL)
	{
		ereport(ERROR, (errmsg("Citus has to be loaded first"),
						errhint("Place citus at the beginning of "
								"shared_preload_libraries.")));
	}

	/*
	 * Extend the database directory structure before continuing with
	 * initialization - one of the later steps might require them to exist.
	 */
	CreateRequiredDirectories();

	/*
	 * Register Citus configuration variables. Do so before intercepting
	 * hooks or calling initialization functions, in case we want to do the
	 * latter in a configuration dependent manner.
	 */
	RegisterCitusConfigVariables();

	/* intercept planner */
	planner_hook = multi_planner;

	/* intercept explain */
	ExplainOneQuery_hook = MultiExplainOneQuery;

	/* intercept executor */
	ExecutorStart_hook = multi_ExecutorStart;
	ExecutorRun_hook = multi_ExecutorRun;
	ExecutorFinish_hook = multi_ExecutorFinish;
	ExecutorEnd_hook = multi_ExecutorEnd;

	/* register utility hook */
	ProcessUtility_hook = multi_ProcessUtility;

	/* organize that task tracker is started once server is up */
	TaskTrackerRegister();

	/* initialize worker node manager */
	WorkerNodeRegister();
}


/*
 * CreateRequiredDirectories - Create directories required for Citus to
 * function.
 *
 * These used to be created by initdb, but that's not possible anymore.
 */
static void
CreateRequiredDirectories(void)
{
	int dirNo = 0;
	const char *subdirs[] = {
		"pg_foreign_file",
		"pg_foreign_file/cached",
		"base/pgsql_job_cache"
	};

	for (dirNo = 0; dirNo < lengthof(subdirs); dirNo++)
	{
		int ret = mkdir(subdirs[dirNo], S_IRWXU);

		if (ret != 0 && errno != EEXIST)
		{
			ereport(ERROR, (errcode_for_file_access(),
							errmsg("could not create directory \"%s\": %m",
								   subdirs[dirNo])));
		}
	}
}


/* Register Citus configuration variables. */
static void
RegisterCitusConfigVariables(void)
{
	DefineCustomStringVariable(
		"citus.worker_list_file",
		gettext_noop("Sets the server's \"worker_list\" configuration file."),
		NULL,
		&WorkerListFileName,
		NULL,
		PGC_POSTMASTER,
		GUC_SUPERUSER_ONLY,
		NULL, NULL, NULL);
	NormalizeWorkerListPath();

	DefineCustomBoolVariable(
		"citus.binary_master_copy_format",
		gettext_noop("Use the binary master copy format."),
		gettext_noop("When enabled, data is copied from workers to the master "
					 "in PostgreSQL's binary serialization format."),
		&BinaryMasterCopyFormat,
		false,
		PGC_USERSET,
		0,
		NULL, NULL, NULL);

	DefineCustomBoolVariable(
		"citus.binary_worker_copy_format",
		gettext_noop("Use the binary worker copy format."),
		gettext_noop("When enabled, data is copied from workers to workers "
					 "in PostgreSQL's binary serialization format when "
					 "joining large tables."),
		&BinaryWorkerCopyFormat,
		false,
		PGC_SIGHUP,
		0,
		NULL, NULL, NULL);

	DefineCustomBoolVariable(
<<<<<<< HEAD
		"citus.expire_cached_shards",
		gettext_noop("Enables shard cache expiration if a shard's size on disk has changed. "),
		gettext_noop("When appending to an existing shard, old data may still be cached on "
					 "other workers. This configuration entry activates automatic "
=======
		"citusdb.expire_cached_shards",
		gettext_noop("Enables shard cache expiration if a shard's size on disk has "
					 "changed."),
		gettext_noop("When appending to an existing shard, old data may still be cached "
					 "on other workers. This configuration entry activates automatic "
>>>>>>> 39b33399
					 "expiration, but should not be used with manual updates to shards."),
		&ExpireCachedShards,
		false,
		PGC_SIGHUP,
		0,
		NULL, NULL, NULL);

	DefineCustomBoolVariable(
		"citus.subquery_pushdown",
		gettext_noop("Enables supported subquery pushdown to workers."),
		NULL,
		&SubqueryPushdown,
		false,
		PGC_USERSET,
		0,
		NULL, NULL, NULL);

	DefineCustomBoolVariable(
		"citus.log_multi_join_order",
		gettext_noop("Logs the distributed join order to the server log."),
		gettext_noop("We use this private configuration entry as a debugging aid. "
					 "If enabled, we print the distributed join order."),
		&LogMultiJoinOrder,
		false,
		PGC_USERSET,
		GUC_NO_SHOW_ALL,
		NULL, NULL, NULL);

	DefineCustomBoolVariable(
		"citus.explain_multi_logical_plan",
		gettext_noop("Enables Explain to print out distributed logical plans."),
		gettext_noop("We use this private configuration entry as a debugging aid. "
					 "If enabled, the Explain command prints out the optimized "
					 "logical plan for distributed queries."),
		&ExplainMultiLogicalPlan,
		false,
		PGC_USERSET,
		GUC_NO_SHOW_ALL,
		NULL, NULL, NULL);

	DefineCustomBoolVariable(
		"citus.explain_multi_physical_plan",
		gettext_noop("Enables Explain to print out distributed physical plans."),
		gettext_noop("We use this private configuration entry as a debugging aid. "
					 "If enabled, the Explain command prints out the physical "
					 "plan for distributed queries."),
		&ExplainMultiPhysicalPlan,
		false,
		PGC_USERSET,
		GUC_NO_SHOW_ALL,
		NULL, NULL, NULL);

	DefineCustomBoolVariable(
		"citus.all_modifications_commutative",
		gettext_noop("Bypasses commutativity checks when enabled"),
		NULL,
		&AllModificationsCommutative,
		false,
		PGC_USERSET,
		0,
		NULL, NULL, NULL);

	DefineCustomIntVariable(
		"citus.shard_replication_factor",
		gettext_noop("Sets the replication factor for shards."),
		gettext_noop("Shards are replicated across nodes according to this "
					 "replication factor. Note that shards read this "
					 "configuration value at sharded table creation time, "
					 "and later reuse the initially read value."),
		&ShardReplicationFactor,
		2, 1, 100,
		PGC_USERSET,
		0,
		NULL, NULL, NULL);

	DefineCustomIntVariable(
		"citus.shard_max_size",
		gettext_noop("Sets the maximum size a shard will grow before it gets split."),
		gettext_noop("Shards store table and file data. When the source "
					 "file's size for one shard exceeds this configuration "
					 "value, the database ensures that either a new shard "
					 "gets created, or the current one gets split. Note that "
					 "shards read this configuration value at sharded table "
					 "creation time, and later reuse the initially read value."),
		&ShardMaxSize,
		1048576, 256, INT_MAX, /* max allowed size not set to MAX_KILOBYTES on purpose */
		PGC_USERSET,
		GUC_UNIT_KB,
		NULL, NULL, NULL);

	DefineCustomIntVariable(
		"citus.max_worker_nodes_tracked",
		gettext_noop("Sets the maximum number of worker nodes that are tracked."),
		gettext_noop("Worker nodes' network locations, their membership and "
					 "health status are tracked in a shared hash table on "
					 "the master node. This configuration value limits the "
					 "size of the hash table, and consequently the maximum "
					 "number of worker nodes that can be tracked."),
		&MaxWorkerNodesTracked,
		2048, 8, INT_MAX,
		PGC_POSTMASTER,
		0,
		NULL, NULL, NULL);

	DefineCustomIntVariable(
		"citus.remote_task_check_interval",
		gettext_noop("Sets the frequency at which we check job statuses."),
		gettext_noop("The master node assigns tasks to workers nodes, and "
					 "then regularly checks with them about each task's "
					 "progress. This configuration value sets the time "
					 "interval between two consequent checks."),
		&RemoteTaskCheckInterval,
		10, 1, REMOTE_NODE_CONNECT_TIMEOUT,
		PGC_USERSET,
		GUC_UNIT_MS,
		NULL, NULL, NULL);

	DefineCustomIntVariable(
		"citus.task_tracker_delay",
		gettext_noop("Task tracker sleep time between task management rounds."),
		gettext_noop("The task tracker process wakes up regularly, walks over "
					 "all tasks assigned to it, and schedules and executes these "
					 "tasks. Then, the task tracker sleeps for a time period "
					 "before walking over these tasks again. This configuration "
					 "value determines the length of that sleeping period."),
		&TaskTrackerDelay,
		200, 10, 100000,
		PGC_SIGHUP,
		GUC_UNIT_MS,
		NULL, NULL, NULL);

	DefineCustomIntVariable(
		"citus.max_assign_task_batch_size",
		gettext_noop("Sets the maximum number of tasks to assign per round."),
		gettext_noop("The master node synchronously assigns tasks to workers in "
					 "batches. Bigger batches allow for faster task assignment, "
					 "but it may take longer for all workers to get tasks "
					 "if the number of workers is large. This configuration "
					 "value controls the maximum batch size."),
		&MaxAssignTaskBatchSize,
		64, 1, INT_MAX,
		PGC_USERSET,
		0,
		NULL, NULL, NULL);

	DefineCustomIntVariable(
		"citus.max_tracked_tasks_per_node",
		gettext_noop("Sets the maximum number of tracked tasks per node."),
		gettext_noop("The task tracker processes keeps all assigned tasks in "
					 "a shared hash table, and schedules and executes these "
					 "tasks as appropriate. This configuration value limits "
					 "the size of the hash table, and therefore the maximum "
					 "number of tasks that can be tracked at any given time."),
		&MaxTrackedTasksPerNode,
		1024, 8, INT_MAX,
		PGC_POSTMASTER,
		0,
		NULL, NULL, NULL);

	DefineCustomIntVariable(
		"citus.max_running_tasks_per_node",
		gettext_noop("Sets the maximum number of tasks to run concurrently per node."),
		gettext_noop("The task tracker process schedules and executes the tasks "
					 "assigned to it as appropriate. This configuration value "
					 "sets the maximum number of tasks to execute concurrently "
					 "on one node at any given time."),
		&MaxRunningTasksPerNode,
		8, 1, INT_MAX,
		PGC_SIGHUP,
		0,
		NULL, NULL, NULL);

	DefineCustomIntVariable(
		"citus.partition_buffer_size",
		gettext_noop("Sets the buffer size to use for partition operations."),
		gettext_noop("Worker nodes allow for table data to be repartitioned "
					 "into multiple text files, much like Hadoop's Map "
					 "command. This configuration value sets the buffer size "
					 "to use per partition operation. After the buffer fills "
					 "up, we flush the repartitioned data into text files."),
		&PartitionBufferSize,
		8192, 0, (INT_MAX / 1024), /* result stored in int variable */
		PGC_USERSET,
		GUC_UNIT_KB,
		NULL, NULL, NULL);

	DefineCustomIntVariable(
		"citus.large_table_shard_count",
		gettext_noop("The shard count threshold over which a table is considered large."),
		gettext_noop("A distributed table is considered to be large if it has "
					 "more shards than the value specified here. This largeness "
					 "criteria is then used in picking a table join order during "
					 "distributed query planning."),
		&LargeTableShardCount,
		4, 1, 10000,
		PGC_USERSET,
		0,
		NULL, NULL, NULL);

	DefineCustomIntVariable(
		"citus.limit_clause_row_fetch_count",
		gettext_noop("Number of rows to fetch per task for limit clause optimization."),
		gettext_noop("Select queries get partitioned and executed as smaller "
					 "tasks. In some cases, select queries with limit clauses "
					 "may need to fetch all rows from each task to generate "
					 "results. In those cases, and where an approximation would "
					 "produce meaningful results, this configuration value sets "
					 "the number of rows to fetch from each task."),
		&LimitClauseRowFetchCount,
		-1, -1, INT_MAX,
		PGC_USERSET,
		0,
		NULL, NULL, NULL);

	DefineCustomRealVariable(
		"citus.count_distinct_error_rate",
		gettext_noop("Desired error rate when calculating count(distinct) "
					 "approximates using the postgresql-hll extension. "
					 "0.0 disables approximations for count(distinct); 1.0 "
					 "provides no guarantees about the accuracy of results."),
		NULL,
		&CountDistinctErrorRate,
		0.0, 0.0, 1.0,
		PGC_USERSET,
		0,
		NULL, NULL, NULL);

	DefineCustomEnumVariable(
		"citus.task_assignment_policy",
		gettext_noop("Sets the policy to use when assigning tasks to worker nodes."),
		gettext_noop("The master node assigns tasks to worker nodes based on shard "
					 "locations. This configuration value specifies the policy to "
					 "use when making these assignments. The greedy policy aims to "
					 "evenly distribute tasks across worker nodes, first-replica just "
					 "assigns tasks in the order shard placements were created, "
					 "and the round-robin policy assigns tasks to worker nodes in "
					 "a round-robin fashion."),
		&TaskAssignmentPolicy,
		TASK_ASSIGNMENT_GREEDY,
		task_assignment_policy_options,
		PGC_USERSET,
		0,
		NULL, NULL, NULL);

	DefineCustomEnumVariable(
		"citus.task_executor_type",
		gettext_noop("Sets the executor type to be used for distributed queries."),
		gettext_noop("The master node chooses between three different executor types "
					 "when executing a distributed query. The router executor is "
					 "optimal for simple key-value lookups on a single shard. The "
					 "real-time executor is optimal for queries that involve "
					 "aggregations and/or co-located joins on multiple shards. The "
					 "task-tracker executor is optimal for long-running, complex "
					 "queries that touch thousands of shards and/or that involve "
					 "table repartitioning."),
		&TaskExecutorType,
		MULTI_EXECUTOR_REAL_TIME,
		task_executor_type_options,
		PGC_USERSET,
		0,
		NULL, NULL, NULL);

	DefineCustomEnumVariable(
		"citus.shard_placement_policy",
		gettext_noop("Sets the policy to use when choosing nodes for shard placement."),
		gettext_noop("The master node chooses which worker nodes to place new shards "
					 "on. This configuration value specifies the policy to use when "
					 "selecting these nodes. The local-node-first policy places the "
					 "first replica on the client node and chooses others randomly. "
					 "The round-robin policy aims to distribute shards evenly across "
					 "the cluster by selecting nodes in a round-robin fashion."),
		&ShardPlacementPolicy,
		SHARD_PLACEMENT_ROUND_ROBIN, shard_placement_policy_options,
		PGC_USERSET,
		0,
		NULL, NULL, NULL);

<<<<<<< HEAD
	/* warn about config items in the citus namespace that are not registered above */
	EmitWarningsOnPlaceholders("citus");
=======
	/* warn about config items in the citusdb namespace that are not registered above */
	EmitWarningsOnPlaceholders("citusdb");

>>>>>>> 39b33399
	/* Also warn about citus namespace, as that's a very likely misspelling */
	EmitWarningsOnPlaceholders("citus");
}


/*
 * NormalizeWorkerListPath converts the path configured via
 * citus.worker_list_file into an absolute path, falling back to the default
 * value if necessary. The previous value of the config variable is
 * overwritten with the normalized value.
 *
 * NB: This has to be called before ChangeToDataDir() is called as otherwise
 * the relative paths won't make much sense to the user anymore.
 */
static void
NormalizeWorkerListPath(void)
{
	char *absoluteFileName = NULL;

	if (WorkerListFileName != NULL)
	{
		absoluteFileName = make_absolute_path(WorkerListFileName);
	}
	else if (DataDir != NULL)
	{
		absoluteFileName = malloc(strlen(DataDir) + strlen(WORKER_LIST_FILENAME) + 2);
		if (absoluteFileName == NULL)
		{
			ereport(FATAL, (errcode(ERRCODE_OUT_OF_MEMORY),
							errmsg("out of memory")));
		}

		sprintf(absoluteFileName, "%s/%s", DataDir, WORKER_LIST_FILENAME);
	}
	else
	{
		ereport(FATAL, (errcode(ERRCODE_INVALID_PARAMETER_VALUE),
						errmsg("%s does not know where to find the \"worker_list_file\" "
							   "configuration file.\n"
							   "This can be specified as \"citus.worker_list_file\" in "
							   "\"%s\", or by the -D invocation option, or by the PGDATA "
							   "environment variable.\n", progname, ConfigFileName)));
	}

<<<<<<< HEAD
	SetConfigOption("citus.worker_list_file", absoluteFileName, PGC_POSTMASTER, PGC_S_OVERRIDE);
=======
	SetConfigOption("citusdb.worker_list_file", absoluteFileName, PGC_POSTMASTER,
					PGC_S_OVERRIDE);
>>>>>>> 39b33399
	free(absoluteFileName);
}<|MERGE_RESOLUTION|>--- conflicted
+++ resolved
@@ -205,18 +205,11 @@
 		NULL, NULL, NULL);
 
 	DefineCustomBoolVariable(
-<<<<<<< HEAD
 		"citus.expire_cached_shards",
-		gettext_noop("Enables shard cache expiration if a shard's size on disk has changed. "),
-		gettext_noop("When appending to an existing shard, old data may still be cached on "
-					 "other workers. This configuration entry activates automatic "
-=======
-		"citusdb.expire_cached_shards",
 		gettext_noop("Enables shard cache expiration if a shard's size on disk has "
 					 "changed."),
 		gettext_noop("When appending to an existing shard, old data may still be cached "
 					 "on other workers. This configuration entry activates automatic "
->>>>>>> 39b33399
 					 "expiration, but should not be used with manual updates to shards."),
 		&ExpireCachedShards,
 		false,
@@ -494,15 +487,7 @@
 		0,
 		NULL, NULL, NULL);
 
-<<<<<<< HEAD
 	/* warn about config items in the citus namespace that are not registered above */
-	EmitWarningsOnPlaceholders("citus");
-=======
-	/* warn about config items in the citusdb namespace that are not registered above */
-	EmitWarningsOnPlaceholders("citusdb");
-
->>>>>>> 39b33399
-	/* Also warn about citus namespace, as that's a very likely misspelling */
 	EmitWarningsOnPlaceholders("citus");
 }
 
@@ -546,11 +531,7 @@
 							   "environment variable.\n", progname, ConfigFileName)));
 	}
 
-<<<<<<< HEAD
-	SetConfigOption("citus.worker_list_file", absoluteFileName, PGC_POSTMASTER, PGC_S_OVERRIDE);
-=======
-	SetConfigOption("citusdb.worker_list_file", absoluteFileName, PGC_POSTMASTER,
+	SetConfigOption("citus.worker_list_file", absoluteFileName, PGC_POSTMASTER,
 					PGC_S_OVERRIDE);
->>>>>>> 39b33399
 	free(absoluteFileName);
 }